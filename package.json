--- conflicted
+++ resolved
@@ -54,12 +54,8 @@
     "@bundlr-network/client": "^0.7.1",
     "@metaplex-foundation/beet": "^0.1.0",
     "@metaplex-foundation/beet-solana": "^0.1.1",
-<<<<<<< HEAD
     "@metaplex-foundation/mpl-candy-machine": "^4.2.0",
-    "@metaplex-foundation/mpl-token-metadata": "^2.1.0",
-=======
     "@metaplex-foundation/mpl-token-metadata": "^2.1.1",
->>>>>>> 38395a3a
     "@solana/spl-token": "^0.2.0",
     "@solana/wallet-adapter-base": "^0.9.3",
     "@solana/web3.js": "^1.37.0",
