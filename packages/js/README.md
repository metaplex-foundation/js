--- conflicted
+++ resolved
@@ -430,15 +430,9 @@
 By default, it will assume you're providing the public key of a Candy Machine v2. If you want to use a different version, you can provide the version as the second parameter.
 
 ```ts
-<<<<<<< HEAD
 const nfts = await metaplex.candyMachinesV2().findMintedNfts(candyMachine).run();
 const nfts = await metaplex.candyMachinesV2().findMintedNfts(candyMachine, { version: 2 }).run(); // Equivalent to the previous line.
 const nfts = await metaplex.candyMachinesV2().findMintedNfts(candyMachine, { version: 1 }).run(); // Now finding NFTs for Candy Machine v1.
-=======
-const nfts = await metaplex.candyMachines().findMintedNfts({ candyMachine }).run();
-const nfts = await metaplex.candyMachines().findMintedNfts({ candyMachine, version: 2 }).run(); // Equivalent to the previous line.
-const nfts = await metaplex.candyMachines().findMintedNfts({ candyMachine, version: 1 }).run(); // Now finding NFTs for Candy Machine v1.
->>>>>>> b78afe20
 ```
 
 Note that the current implementation of this method delegates to `nfts().findAllByCreator()` whilst fetching the appropriate PDA for Candy Machines v2.
