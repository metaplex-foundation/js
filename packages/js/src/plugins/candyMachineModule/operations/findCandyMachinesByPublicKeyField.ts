<<<<<<< HEAD
=======
import { UnreachableCaseError } from '@/errors';
import { Metaplex } from '@/Metaplex';
import { Mint, toMint, toMintAccount } from '@/plugins/tokenModule';
import { Operation, OperationHandler, useOperation } from '@/types';
import { DisposableScope, zipMap } from '@/utils';
>>>>>>> fe5a999d
import { Commitment, PublicKey } from '@solana/web3.js';
import {
  CandyMachineAccount,
  parseCandyMachineAccount,
  parseCandyMachineCollectionAccount,
} from '../accounts';
import { CandyMachineGpaBuilder } from '../gpaBuilders';
import { CandyMachine, toCandyMachine } from '../models/CandyMachine';
import { findCandyMachineCollectionPda } from '../pdas';
import { CandyMachineProgram } from '../program';
import { DisposableScope, zipMap } from '@/utils';
import { Operation, OperationHandler, useOperation } from '@/types';
import { Metaplex } from '@/Metaplex';
import { UnreachableCaseError } from '@/errors';

// -----------------
// Operation
// -----------------

const Key = 'FindCandyMachinesByPublicKeyOperation' as const;

/**
 * Find all Candy Machines matching by a given `publicKey` or a given `type`.
 *
 * The following two types are supported.
 *
 * `authority`: Find Candy Machines whose authority is the given `publicKey`.
 * ```ts
 * const someAuthority = new PublicKey('...');
 * const candyMachines = await metaplex
 *   .candyMachines()
 *   .findAllBy({ type: 'authority', someAuthority });
 *   .run();
 * ```
 *
 * `wallet`: Find Candy Machines whose wallet address is the given `publicKey`.
 * ```ts
 * const someWallet = new PublicKey('...');
 * const candyMachines = await metaplex
 *   .candyMachines()
 *   .findAllBy({ type: 'wallet', someWallet });
 *   .run();
 * ```
 *
 * @group Operations
 * @category Constructors
 */
export const findCandyMachinesByPublicKeyFieldOperation =
  useOperation<FindCandyMachinesByPublicKeyFieldOperation>(Key);

/**
 * @group Operations
 * @category Types
 */
export type FindCandyMachinesByPublicKeyFieldOperation = Operation<
  typeof Key,
  FindCandyMachinesByPublicKeyFieldInput,
  CandyMachine[]
>;

/**
 * @group Operations
 * @category Inputs
 */
export type FindCandyMachinesByPublicKeyFieldInput = {
  /** Defines which type of account the `publicKey` field refers to.  */
  type: 'authority' | 'wallet';

  /** The publicKey to filter Candy Machine by. */
  publicKey: PublicKey;

  /** The level of commitment desired when querying the blockchain. */
  commitment?: Commitment;
};

/**
 * @group Operations
 * @category Handlers
 */
export const findCandyMachinesByPublicKeyFieldOperationHandler: OperationHandler<FindCandyMachinesByPublicKeyFieldOperation> =
  {
    handle: async (
      operation: FindCandyMachinesByPublicKeyFieldOperation,
      metaplex: Metaplex,
      scope: DisposableScope
    ): Promise<CandyMachine[]> => {
      const { type, publicKey, commitment } = operation.input;
      const accounts = CandyMachineProgram.accounts(metaplex).mergeConfig({
        commitment,
      });

      let candyMachineQuery: CandyMachineGpaBuilder;
      switch (type) {
        case 'authority':
          candyMachineQuery =
            accounts.candyMachineAccountsForAuthority(publicKey);
          break;
        case 'wallet':
          candyMachineQuery = accounts.candyMachineAccountsForWallet(publicKey);
          break;
        default:
          throw new UnreachableCaseError(type);
      }

      const unparsedAccounts = await candyMachineQuery.get();
      scope.throwIfCanceled();

      const collectionPdas = unparsedAccounts.map((unparsedAccount) =>
        findCandyMachineCollectionPda(unparsedAccount.publicKey)
      );

      // Find mint details for all unique SPL tokens used
      // in candy machines that have non-null `tokenMint`

      const parsedAccounts: Record<string, CandyMachineAccount> =
        Object.fromEntries(
          unparsedAccounts.map((unparsedAccount) => [
            unparsedAccount.publicKey.toString(),
            parseCandyMachineAccount(unparsedAccount),
          ])
        );

      const tokenMints = [
        ...new Set(
          Object.values(parsedAccounts)
            .map((account) => account.data.tokenMint?.toString())
            .filter((tokenMint): tokenMint is string => tokenMint !== undefined)
        ),
      ].map((address) => new PublicKey(address));

      const result = await metaplex
        .rpc()
        .getMultipleAccounts(tokenMints.concat(collectionPdas), commitment);
      scope.throwIfCanceled();

      const unparsedMintAccounts = result.slice(0, tokenMints.length);
      const unparsedCollectionAccounts = result.slice(-collectionPdas.length);

      const mints: Record<string, Mint> = Object.fromEntries(
        unparsedMintAccounts.map((account) => [
          account.publicKey.toString(),
          toMint(toMintAccount(account)),
        ])
      );

      return zipMap(
        unparsedAccounts,
        unparsedCollectionAccounts,
        (unparsedAccount, unparsedCollectionAccount) => {
          const parsedAccount =
            parsedAccounts[unparsedAccount.publicKey.toString()];
          const collectionAccount = unparsedCollectionAccount
            ? parseCandyMachineCollectionAccount(unparsedCollectionAccount)
            : null;
          const tokenMintAddress = parsedAccount.data.tokenMint?.toString();

          return toCandyMachine(
            parsedAccount,
            unparsedAccount,
            collectionAccount,
            tokenMintAddress ? mints[tokenMintAddress] : null
          );
        }
      );
    },
  };<|MERGE_RESOLUTION|>--- conflicted
+++ resolved
@@ -1,11 +1,8 @@
-<<<<<<< HEAD
-=======
 import { UnreachableCaseError } from '@/errors';
 import { Metaplex } from '@/Metaplex';
 import { Mint, toMint, toMintAccount } from '@/plugins/tokenModule';
 import { Operation, OperationHandler, useOperation } from '@/types';
 import { DisposableScope, zipMap } from '@/utils';
->>>>>>> fe5a999d
 import { Commitment, PublicKey } from '@solana/web3.js';
 import {
   CandyMachineAccount,
@@ -16,10 +13,6 @@
 import { CandyMachine, toCandyMachine } from '../models/CandyMachine';
 import { findCandyMachineCollectionPda } from '../pdas';
 import { CandyMachineProgram } from '../program';
-import { DisposableScope, zipMap } from '@/utils';
-import { Operation, OperationHandler, useOperation } from '@/types';
-import { Metaplex } from '@/Metaplex';
-import { UnreachableCaseError } from '@/errors';
 
 // -----------------
 // Operation
