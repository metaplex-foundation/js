--- conflicted
+++ resolved
@@ -14,21 +14,9 @@
   toAccountInfo,
   toBigNumber,
   UnparsedAccount,
-  Creator,
 } from '@/types';
 import { CandyMachineItem } from './CandyMachineItem';
 import {
-<<<<<<< HEAD
-  CandyMachineAccount,
-  MaybeCandyMachineCollectionAccount,
-} from '../accounts';
-import { CandyMachineProgram } from '../program';
-import { Mint } from '@/plugins/tokenModule';
-
-// -----------------
-// Model
-// -----------------
-=======
   CandyMachine as MplCandyMachine,
   candyMachineBeet,
   CandyMachineData,
@@ -37,7 +25,6 @@
 import { CANDY_MACHINE_HIDDEN_SECTION } from '../constants';
 import { CandyGuardsSettings, DefaultCandyGuardSettings } from '../guards';
 import { CandyGuard } from './CandyGuard';
->>>>>>> c3985c74
 
 /**
  * This model contains all the relevant information about a Candy Machine.
