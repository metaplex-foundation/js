import type { Metaplex } from '@/Metaplex';
import { Task } from '@/utils';
import type { PublicKey } from '@solana/web3.js';
import { AuctionHouse } from './AuctionHouse';
import { AuctionHouseBuildersClient } from './AuctionHouseBuildersClient';
import { Bid, LazyBid } from './models/Bid';
import {
  CreateAuctionHouseInput,
  createAuctionHouseOperation,
  CreateAuctionHouseOutput,
} from './operations/createAuctionHouse';
import {
  CreateBidInput,
  createBidOperation,
  CreateBidOutput,
} from './operations/createBid';
import {
  CancelBidInput,
  cancelBidOperation,
  CancelBidOutput,
} from './operations/cancelBid';
import {
  CreateListingInput,
  createListingOperation,
  CreateListingOutput,
} from './operations/createListing';
import {
  CancelListingInput,
  cancelListingOperation,
  CancelListingOutput,
} from './operations/cancelListing';
import {
  ExecuteSaleInput,
  executeSaleOperation,
  ExecuteSaleOutput,
} from './operations/executeSale';
import { findAuctionHousePda } from './pdas';
import {
  FindAuctionHouseByAddressInput,
  findAuctionHouseByAddressOperation,
} from './operations/findAuctionHouseByAddress';
import {
  findBidByReceiptOperation,
  FindBidByReceiptInput,
} from './operations/findBidByReceipt';
import {
  FindBidByTradeStateInput,
  findBidByTradeStateOperation,
} from './operations/findBidByTradeState';
import {
  FindListingByReceiptInput,
  findListingByReceiptOperation,
} from './operations/findListingByReceipt';
import {
  FindListingByTradeStateInput,
  findListingByTradeStateOperation,
} from './operations/findListingByTradeState';
import {
<<<<<<< HEAD
  FindPurchaseByAddressInput,
  findPurchaseByAddressOperation,
} from './operations/findPurchaseByAddress';
import { LoadBidInput, loadBidOperation } from './operations/loadBid';
=======
  FindPurchaseByTradeStateInput,
  findPurchaseByTradeStateOperation,
} from './findPurchaseByTradeState';
import {
  FindPurchaseByReceiptInput,
  findPurchaseByReceiptOperation,
} from './findPurchaseByReceipt';
import { LazyPurchase, Purchase } from './Purchase';
import { LoadPurchaseInput, loadPurchaseOperation } from './loadPurchase';
>>>>>>> 3d7e45bf
import {
  LoadPurchaseInput,
  loadPurchaseOperation,
} from './operations/loadPurchase';
import {
  LoadListingInput,
  loadListingOperation,
} from './operations/loadListing';
import { LazyPurchase, Purchase } from './models/Purchase';
import { LazyListing, Listing } from './models/Listing';
import {
  UpdateAuctionHouseInput,
  updateAuctionHouseOperation,
  UpdateAuctionHouseOutput,
} from './operations/updateAuctionHouse';

/**
 * @group Modules
 */
export class AuctionHouseClient {
  constructor(protected readonly metaplex: Metaplex) {}

  builders() {
    return new AuctionHouseBuildersClient(this.metaplex);
  }

  bid(input: CreateBidInput): Task<CreateBidOutput & { bid: Bid }> {
    return this.metaplex.operations().getTask(createBidOperation(input));
  }

  createAuctionHouse(
    input: CreateAuctionHouseInput
  ): Task<CreateAuctionHouseOutput & { auctionHouse: AuctionHouse }> {
    return this.metaplex
      .operations()
      .getTask(createAuctionHouseOperation(input));
  }

  cancelBid(input: CancelBidInput): Task<CancelBidOutput> {
    return this.metaplex.operations().getTask(cancelBidOperation(input));
  }

<<<<<<< HEAD
  cancelListing(input: CancelListingInput): Task<CancelListingOutput> {
    return this.metaplex.operations().getTask(cancelListingOperation(input));
  }
=======
      if (output.receipt) {
        const purchase = await this.findPurchaseByReceipt(output.receipt).run(
          scope
        );
        return { purchase, ...output };
      }
>>>>>>> 3d7e45bf

  executeSale(
    input: ExecuteSaleInput
  ): Task<ExecuteSaleOutput & { purchase: Purchase }> {
    return this.metaplex.operations().getTask(executeSaleOperation(input));
  }

  findAuctionHouseByAddress(
    options: FindAuctionHouseByAddressInput
  ): Task<AuctionHouse> {
    return this.metaplex.operations().getTask(
      findAuctionHouseByAddressOperation(options)
    );
  }

<<<<<<< HEAD
  findAuctionHouseByCreatorAndMint(
    options: FindAuctionHouseByAddressInput & { creator: PublicKey,
      treasuryMint: PublicKey}
  ): Task<AuctionHouse>{
    return this.findAuctionHouseByAddress({
      ...options, 
      address: findAuctionHousePda(options.creator, options.treasuryMint),
      })
    };

  findPurchaseByAddress(
    options: FindPurchaseByAddressInput
  ) {
    return this.metaplex.operations().getTask(
      findPurchaseByAddressOperation(options)
    );
  }

  findBidByReceipt(
    options: FindBidByReceiptInput
  ) {
    return this.metaplex.operations().getTask(
      findBidByReceiptOperation(options)
    );
=======
  findPurchaseByTradeState(
    sellerTradeState: PublicKey,
    buyerTradeState: PublicKey,
    options: Omit<
      FindPurchaseByTradeStateInput,
      'sellerTradeState' | 'buyerTradeState' | 'auctionHouse'
    > = {}
  ) {
    return this.metaplex.operations().getTask(
      findPurchaseByTradeStateOperation({
        sellerTradeState,
        buyerTradeState,
        auctionHouse: this.auctionHouse,
        ...options,
      })
    );
  }

  findPurchaseByReceipt(
    receiptAddress: PublicKey,
    options: Omit<
      FindPurchaseByReceiptInput,
      'receiptAddress' | 'auctionHouse'
    > = {}
  ) {
    return this.metaplex.operations().getTask(
      findPurchaseByReceiptOperation({
        receiptAddress,
        auctionHouse: this.auctionHouse,
        ...options,
      })
    );
  }

  loadPurchase(
    lazyPurchase: LazyPurchase,
    options: Omit<LoadPurchaseInput, 'lazyPurchase'> = {}
  ): Task<Purchase> {
    return this.metaplex
      .operations()
      .getTask(loadPurchaseOperation({ lazyPurchase, ...options }));
>>>>>>> 3d7e45bf
  }

  findBidByTradeState(
    options: FindBidByTradeStateInput
  ) {
    return this.metaplex.operations().getTask(
      findBidByTradeStateOperation(options)
    );
  }

  findListingByTradeState(
    options: FindListingByTradeStateInput
  ) {
    return this.metaplex.operations().getTask(
      findListingByTradeStateOperation(options)
    );
  }

  findListingByReceipt(
    options: FindListingByReceiptInput
  ) {
    return this.metaplex.operations().getTask(
      findListingByReceiptOperation(options)
    );
  }

  list(
    input: CreateListingInput
  ): Task<CreateListingOutput & { listing: Listing }> {
    return this.metaplex.operations().getTask(createListingOperation(input));
  }

  loadBid(
    lazyBid: LazyBid,
    options: Omit<LoadBidInput, 'lazyBid'> = {}
  ): Task<Bid> {
    return this.metaplex
      .operations()
      .getTask(loadBidOperation({ lazyBid, ...options }));
  }

  loadListing(
    lazyListing: LazyListing,
    options: Omit<LoadListingInput, 'lazyListing'> = {}
  ): Task<Listing> {
    return this.metaplex
      .operations()
      .getTask(loadListingOperation({ lazyListing, ...options }));
  }

  loadPurchase(
    lazyPurchase: LazyPurchase,
    options: Omit<LoadPurchaseInput, 'lazyPurchase'> = {}
  ): Task<Purchase> {
    return this.metaplex
      .operations()
      .getTask(loadPurchaseOperation({ lazyPurchase, ...options }));
  }

  updateAuctionHouse(
    auctionHouse: AuctionHouse,
    input: Omit<UpdateAuctionHouseInput, 'auctionHouse'>
  ): Task<UpdateAuctionHouseOutput & { auctionHouse: AuctionHouse }> {
    return new Task(async (scope) => {
      const output = await this.metaplex
        .operations()
        .getTask(updateAuctionHouseOperation({ auctionHouse, ...input }))
        .run(scope);
      scope.throwIfCanceled();
      const currentAuctioneerAuthority = auctionHouse.hasAuctioneer
        ? auctionHouse.auctioneer.authority
        : undefined;
      const updatedAuctionHouse = await this.findAuctionHouseByAddress({
        address: auctionHouse.address,
        auctioneerAuthority: input.auctioneerAuthority ?? currentAuctioneerAuthority
    }).run(scope);
      return { ...output, auctionHouse: updatedAuctionHouse };
    });
  }
}<|MERGE_RESOLUTION|>--- conflicted
+++ resolved
@@ -1,9 +1,8 @@
 import type { Metaplex } from '@/Metaplex';
 import { Task } from '@/utils';
 import type { PublicKey } from '@solana/web3.js';
-import { AuctionHouse } from './AuctionHouse';
+import { AuctionHouse, Bid, Listing, Purchase } from './models';
 import { AuctionHouseBuildersClient } from './AuctionHouseBuildersClient';
-import { Bid, LazyBid } from './models/Bid';
 import {
   CreateAuctionHouseInput,
   createAuctionHouseOperation,
@@ -56,22 +55,13 @@
   findListingByTradeStateOperation,
 } from './operations/findListingByTradeState';
 import {
-<<<<<<< HEAD
-  FindPurchaseByAddressInput,
-  findPurchaseByAddressOperation,
-} from './operations/findPurchaseByAddress';
-import { LoadBidInput, loadBidOperation } from './operations/loadBid';
-=======
   FindPurchaseByTradeStateInput,
   findPurchaseByTradeStateOperation,
-} from './findPurchaseByTradeState';
+} from './operations/findPurchaseByTradeState';
 import {
   FindPurchaseByReceiptInput,
   findPurchaseByReceiptOperation,
-} from './findPurchaseByReceipt';
-import { LazyPurchase, Purchase } from './Purchase';
-import { LoadPurchaseInput, loadPurchaseOperation } from './loadPurchase';
->>>>>>> 3d7e45bf
+} from './operations/findPurchaseByReceipt';
 import {
   LoadPurchaseInput,
   loadPurchaseOperation,
@@ -80,13 +70,12 @@
   LoadListingInput,
   loadListingOperation,
 } from './operations/loadListing';
-import { LazyPurchase, Purchase } from './models/Purchase';
-import { LazyListing, Listing } from './models/Listing';
 import {
   UpdateAuctionHouseInput,
   updateAuctionHouseOperation,
   UpdateAuctionHouseOutput,
 } from './operations/updateAuctionHouse';
+import { LoadBidInput, loadBidOperation } from './operations/loadBid';
 
 /**
  * @group Modules
@@ -94,6 +83,14 @@
 export class AuctionHouseClient {
   constructor(protected readonly metaplex: Metaplex) {}
 
+  /**
+   * You may use the `builders()` client to access the
+   * underlying Transaction Builders of this module.
+   *
+   * ```ts
+   * const buildersClient = metaplex.auctions().builders();
+   * ```
+   */
   builders() {
     return new AuctionHouseBuildersClient(this.metaplex);
   }
@@ -114,18 +111,9 @@
     return this.metaplex.operations().getTask(cancelBidOperation(input));
   }
 
-<<<<<<< HEAD
   cancelListing(input: CancelListingInput): Task<CancelListingOutput> {
     return this.metaplex.operations().getTask(cancelListingOperation(input));
   }
-=======
-      if (output.receipt) {
-        const purchase = await this.findPurchaseByReceipt(output.receipt).run(
-          scope
-        );
-        return { purchase, ...output };
-      }
->>>>>>> 3d7e45bf
 
   executeSale(
     input: ExecuteSaleInput
@@ -141,74 +129,22 @@
     );
   }
 
-<<<<<<< HEAD
   findAuctionHouseByCreatorAndMint(
     options: FindAuctionHouseByAddressInput & { creator: PublicKey,
       treasuryMint: PublicKey}
   ): Task<AuctionHouse>{
     return this.findAuctionHouseByAddress({
-      ...options, 
+      ...options,
       address: findAuctionHousePda(options.creator, options.treasuryMint),
       })
     };
 
-  findPurchaseByAddress(
-    options: FindPurchaseByAddressInput
-  ) {
-    return this.metaplex.operations().getTask(
-      findPurchaseByAddressOperation(options)
-    );
-  }
-
   findBidByReceipt(
     options: FindBidByReceiptInput
   ) {
     return this.metaplex.operations().getTask(
       findBidByReceiptOperation(options)
     );
-=======
-  findPurchaseByTradeState(
-    sellerTradeState: PublicKey,
-    buyerTradeState: PublicKey,
-    options: Omit<
-      FindPurchaseByTradeStateInput,
-      'sellerTradeState' | 'buyerTradeState' | 'auctionHouse'
-    > = {}
-  ) {
-    return this.metaplex.operations().getTask(
-      findPurchaseByTradeStateOperation({
-        sellerTradeState,
-        buyerTradeState,
-        auctionHouse: this.auctionHouse,
-        ...options,
-      })
-    );
-  }
-
-  findPurchaseByReceipt(
-    receiptAddress: PublicKey,
-    options: Omit<
-      FindPurchaseByReceiptInput,
-      'receiptAddress' | 'auctionHouse'
-    > = {}
-  ) {
-    return this.metaplex.operations().getTask(
-      findPurchaseByReceiptOperation({
-        receiptAddress,
-        auctionHouse: this.auctionHouse,
-        ...options,
-      })
-    );
-  }
-
-  loadPurchase(
-    lazyPurchase: LazyPurchase,
-    options: Omit<LoadPurchaseInput, 'lazyPurchase'> = {}
-  ): Task<Purchase> {
-    return this.metaplex
-      .operations()
-      .getTask(loadPurchaseOperation({ lazyPurchase, ...options }));
->>>>>>> 3d7e45bf
   }
 
   findBidByTradeState(
@@ -232,6 +168,22 @@
   ) {
     return this.metaplex.operations().getTask(
       findListingByReceiptOperation(options)
+    );
+  }
+
+  findPurchaseByTradeState(
+    options: FindPurchaseByTradeStateInput
+  ) {
+    return this.metaplex.operations().getTask(
+      findPurchaseByTradeStateOperation(options)
+    );
+  }
+
+  findPurchaseByReceipt(
+     options: FindPurchaseByReceiptInput,
+  ) {
+    return this.metaplex.operations().getTask(
+      findPurchaseByReceiptOperation(options)
     );
   }
 
@@ -241,48 +193,42 @@
     return this.metaplex.operations().getTask(createListingOperation(input));
   }
 
-  loadBid(
-    lazyBid: LazyBid,
-    options: Omit<LoadBidInput, 'lazyBid'> = {}
-  ): Task<Bid> {
-    return this.metaplex
-      .operations()
-      .getTask(loadBidOperation({ lazyBid, ...options }));
+  loadBid(options: LoadBidInput): Task<Bid> {
+    return this.metaplex
+      .operations()
+      .getTask(loadBidOperation(options));
   }
 
   loadListing(
-    lazyListing: LazyListing,
-    options: Omit<LoadListingInput, 'lazyListing'> = {}
+    options: LoadListingInput
   ): Task<Listing> {
     return this.metaplex
       .operations()
-      .getTask(loadListingOperation({ lazyListing, ...options }));
+      .getTask(loadListingOperation(options));
   }
 
   loadPurchase(
-    lazyPurchase: LazyPurchase,
-    options: Omit<LoadPurchaseInput, 'lazyPurchase'> = {}
+    options: LoadPurchaseInput
   ): Task<Purchase> {
     return this.metaplex
       .operations()
-      .getTask(loadPurchaseOperation({ lazyPurchase, ...options }));
+      .getTask(loadPurchaseOperation(options));
   }
 
   updateAuctionHouse(
-    auctionHouse: AuctionHouse,
-    input: Omit<UpdateAuctionHouseInput, 'auctionHouse'>
+    input: UpdateAuctionHouseInput
   ): Task<UpdateAuctionHouseOutput & { auctionHouse: AuctionHouse }> {
     return new Task(async (scope) => {
       const output = await this.metaplex
         .operations()
-        .getTask(updateAuctionHouseOperation({ auctionHouse, ...input }))
+        .getTask(updateAuctionHouseOperation(input))
         .run(scope);
       scope.throwIfCanceled();
-      const currentAuctioneerAuthority = auctionHouse.hasAuctioneer
-        ? auctionHouse.auctioneer.authority
+      const currentAuctioneerAuthority = input.auctionHouse.hasAuctioneer
+        ? input.auctionHouse.auctioneer.authority
         : undefined;
       const updatedAuctionHouse = await this.findAuctionHouseByAddress({
-        address: auctionHouse.address,
+        address: input.auctionHouse.address,
         auctioneerAuthority: input.auctioneerAuthority ?? currentAuctioneerAuthority
     }).run(scope);
       return { ...output, auctionHouse: updatedAuctionHouse };
