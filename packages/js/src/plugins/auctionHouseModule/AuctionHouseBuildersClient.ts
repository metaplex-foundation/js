import type { Metaplex } from '@/Metaplex';
import {
  DepositToBuyerAccountBuilderParams,
  depositToBuyerAccountBuilder,
  cancelBidBuilder,
  CancelBidBuilderParams,
  CancelListingBuilderParams,
  cancelListingBuilder,
  withdrawFromBuyerAccountBuilder,
  WithdrawFromBuyerAccountBuilderParams,
  DirectSellBuilderParams,
  directSellBuilder,
  DirectBuyBuilderParams,
  directBuyBuilder,
} from './operations';
import {
  createAuctionHouseBuilder,
  CreateAuctionHouseBuilderParams,
} from './operations/createAuctionHouse';
import {
  createBidBuilder,
  CreateBidBuilderParams,
} from './operations/createBid';
import {
  createListingBuilder,
  CreateListingBuilderParams,
} from './operations/createListing';
import {
  executeSaleBuilder,
  ExecuteSaleBuilderParams,
} from './operations/executeSale';
import {
  updateAuctionHouseBuilder,
  UpdateAuctionHouseBuilderParams,
} from './operations/updateAuctionHouse';

/**
 * This client allows you to access the underlying Transaction Builders
 * for the write operations of the Auction House module.
 *
 * @see {@link AuctionsClient}
 * @group Module Builders
 * */
export class AuctionHouseBuildersClient {
  constructor(protected readonly metaplex: Metaplex) {}

  /** {@inheritDoc createBidBuilder} */
  bid(input: CreateBidBuilderParams) {
    return createBidBuilder(this.metaplex, input);
  }

<<<<<<< HEAD
  /** {@inheritDoc directBuyBuilder} */
  buy(input: DirectBuyBuilderParams) {
    return directBuyBuilder(this.metaplex, input);
=======
  /** {@inheritDoc cancelBidBuilder} */
  cancelBid(input: CancelBidBuilderParams) {
    return cancelBidBuilder(input);
  }

  /** {@inheritDoc cancelListingBuilder} */
  cancelListing(input: CancelListingBuilderParams) {
    return cancelListingBuilder(input);
>>>>>>> 61b779f9
  }

  /** {@inheritDoc createAuctionHouseBuilder} */
  createAuctionHouse(input: CreateAuctionHouseBuilderParams) {
    return createAuctionHouseBuilder(this.metaplex, input);
  }

  /** {@inheritDoc depositToBuyerAccountBuilder} */
  depositToBuyerAccount(input: DepositToBuyerAccountBuilderParams) {
    return depositToBuyerAccountBuilder(this.metaplex, input);
  }

  /** {@inheritDoc executeSaleBuilder} */
  executeSale(input: ExecuteSaleBuilderParams) {
    return executeSaleBuilder(this.metaplex, input);
  }

  /** {@inheritDoc createListingBuilder} */
  list(input: CreateListingBuilderParams) {
    return createListingBuilder(this.metaplex, input);
  }

  /** {@inheritDoc directSellBuilder} */
  sell(input: DirectSellBuilderParams) {
    return directSellBuilder(this.metaplex, input);
  }

  /** {@inheritDoc updateAuctionHouseBuilder} */
  updateAuctionHouse(input: UpdateAuctionHouseBuilderParams) {
    return updateAuctionHouseBuilder(this.metaplex, input);
  }

  /** {@inheritDoc withdrawFromBuyerAccountBuilder} */
  withdrawFromBuyerAccount(input: WithdrawFromBuyerAccountBuilderParams) {
    return withdrawFromBuyerAccountBuilder(this.metaplex, input);
  }
}<|MERGE_RESOLUTION|>--- conflicted
+++ resolved
@@ -49,11 +49,11 @@
     return createBidBuilder(this.metaplex, input);
   }
 
-<<<<<<< HEAD
   /** {@inheritDoc directBuyBuilder} */
   buy(input: DirectBuyBuilderParams) {
     return directBuyBuilder(this.metaplex, input);
-=======
+  }
+
   /** {@inheritDoc cancelBidBuilder} */
   cancelBid(input: CancelBidBuilderParams) {
     return cancelBidBuilder(input);
@@ -62,7 +62,6 @@
   /** {@inheritDoc cancelListingBuilder} */
   cancelListing(input: CancelListingBuilderParams) {
     return cancelListingBuilder(input);
->>>>>>> 61b779f9
   }
 
   /** {@inheritDoc createAuctionHouseBuilder} */
