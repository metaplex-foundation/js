--- conflicted
+++ resolved
@@ -1,14 +1,3 @@
-import { Buffer } from 'buffer';
-import { Keypair, PublicKey, Transaction } from '@solana/web3.js';
-<<<<<<< HEAD
-import * as ed25519 from '@noble/ed25519';
-import { sha512 } from '@noble/hashes/sha512';
-import { Buffer } from 'buffer';
-=======
-import nacl from 'tweetnacl';
-import { TransferSolOutput } from '../systemModule';
-import { UninitializedDerivedIdentityError } from './errors';
->>>>>>> 4de8d828
 import type { Metaplex } from '@/Metaplex';
 import {
   IdentitySigner,
@@ -18,6 +7,12 @@
   SolAmount,
 } from '@/types';
 import { Task } from '@/utils';
+import * as ed25519 from '@noble/ed25519';
+import { sha512 } from '@noble/hashes/sha512';
+import { Keypair, PublicKey, Transaction } from '@solana/web3.js';
+import { Buffer } from 'buffer';
+import { TransferSolOutput } from '../systemModule';
+import { UninitializedDerivedIdentityError } from './errors';
 
 /**
  * @group Modules
