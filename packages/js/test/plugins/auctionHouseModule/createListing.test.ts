import { AuthorityScope } from '@metaplex-foundation/mpl-auction-house';
import { Keypair } from '@solana/web3.js';
import test, { Test } from 'tape';
import spok, { Specifications } from 'spok';
import { sol, token } from '@/types';
import {
  metaplex,
  killStuckProcess,
  createNft,
  spokSamePubkey,
  spokSameAmount,
  assertThrows,
} from '../../helpers';
import { createAuctionHouse } from './helpers';
import {
  findAssociatedTokenAccountPda,
  Listing,
  AccountNotFoundError,
  Pda,
} from '@/index';

killStuckProcess();

test('[auctionHouseModule] create a new listing on an Auction House', async (t: Test) => {
  // Given we have an Auction House and an NFT.
  const mx = await metaplex();
  const nft = await createNft(mx);
  const { auctionHouse } = await createAuctionHouse(mx);

  // When we list that NFT for 6.5 SOL.
  const { listing, sellerTradeState } = await mx
    .auctionHouse()
    .list({
      auctionHouse,
      mintAccount: nft.address,
      price: sol(6.5),
    })
    .run();

  // Then we created and returned the new Listing with appropriate defaults.
  const expectedListing = {
    tradeStateAddress: spokSamePubkey(sellerTradeState),
    price: spokSameAmount(sol(6.5)),
    tokens: spokSameAmount(token(1)),
    auctionHouse: {
      address: spokSamePubkey(auctionHouse.address),
    },
    asset: {
      model: 'nft',
      address: spokSamePubkey(nft.address),
      token: {
        address: findAssociatedTokenAccountPda(
          nft.address,
          mx.identity().publicKey
        ),
      },
    },
    receiptAddress: spok.defined,
  };
  spok(t, listing, {
    $topic: 'Listing',
    ...expectedListing,
  } as unknown as Specifications<Listing>);

  // And we get the same result when we fetch the Listing by address.
<<<<<<< HEAD
  const retrieveListing = await mx
    .auctionHouse()
    .findListingByAddress(sellerTradeState, auctionHouse)
=======
  const retrieveListing = await client
    .findListingByReceipt(listing.receiptAddress as Pda)
>>>>>>> 79d0a450
    .run();
  spok(t, retrieveListing, {
    $topic: 'Retrieved Listing',
    ...expectedListing,
  } as unknown as Specifications<Listing>);
});

test('[auctionHouseModule] create receipt-less listings but can fetch them afterwards by default', async (t: Test) => {
  // Given we have an Auction House and an NFT.
  const mx = await metaplex();
  const nft = await createNft(mx);
  const { auctionHouse } = await createAuctionHouse(mx);

  // When we list that NFT without printing a receipt.
  const { listing, sellerTradeState } = await mx
    .auctionHouse()
    .list({
      auctionHouse,
      mintAccount: nft.address,
      price: sol(1),
      printReceipt: false,
    })
    .run();

  // Then we still get a listing model.
  t.equal(listing.tradeStateAddress, sellerTradeState);
  t.same(listing.price, sol(1));
  t.same(listing.tokens, token(1));
  t.false(listing.receiptAddress);

  // But we cannot retrieve it later with the default operation handler.
  try {
<<<<<<< HEAD
    await mx
      .auctionHouse()
      .findListingByAddress(sellerTradeState, auctionHouse)
      .run();
=======
    await client.findListingByTradeState(sellerTradeState).run();
>>>>>>> 79d0a450
    t.fail('expected to throw AccountNotFoundError');
  } catch (error: any) {
    const hasNotFoundMessage =
      /The account of type \[ListingReceipt.*\] was not found/.test(
        error.message
      );
    t.ok(error instanceof AccountNotFoundError, 'throws AccountNotFoundError');
    t.ok(hasNotFoundMessage, 'has ListingReceipt Not Found message');
  }
});

test('[auctionHouseModule] create a new receipt-less Auctioneer listing on an Auction House', async (t: Test) => {
  // Given we have an NFT.
  const mx = await metaplex();
  const nft = await createNft(mx);

  const auctioneerAuthority = Keypair.generate();

  // Create a simple Auctioneer Auction House.
  const { auctionHouse } = await createAuctionHouse(mx, auctioneerAuthority);

  // When we list that NFT.
  const { listing, sellerTradeState } = await mx
    .auctionHouse()
    .list({
      auctionHouse,
      auctioneerAuthority,
      mintAccount: nft.address,
    })
    .run();

  // Then we still get a listing model.
  t.equal(listing.tradeStateAddress, sellerTradeState);
  t.false(listing.receiptAddress);
});

test('[auctionHouseModule] create a new receipt-less Auctioneer listing on an Auction House with late Auctioneer delegation', async (t: Test) => {
  // Given we have an NFT.
  const mx = await metaplex();
  const nft = await createNft(mx);

  const auctioneerAuthority = Keypair.generate();

  // Create a simple Auction House.
  const { auctionHouse } = await createAuctionHouse(mx);
  // Delegate Auctioneer on update.
  await mx
    .auctionHouse()
    .updateAuctionHouse(auctionHouse, {
      auctioneerAuthority: auctioneerAuthority.publicKey,
    })
    .run();
  // Get a client for updated Auction House.
  const client = mx.auctionHouse();

  // When we list that NFT.
  const { listing, sellerTradeState } = await client
    .list({
      auctionHouse,
      auctioneerAuthority,
      mintAccount: nft.address,
    })
    .run();

  // Then we still get a listing model.
  t.equal(listing.tradeStateAddress, sellerTradeState);
});

test('[auctionHouseModule] it throws an error if Sell is not included in Auctioneer scopes', async (t: Test) => {
  // Given we have an NFT.
  const mx = await metaplex();
  const nft = await createNft(mx);

  const auctioneerAuthority = Keypair.generate();

  // Create Auctioneer Auction House to only allow Buy.
  const { auctionHouse } = await createAuctionHouse(mx, auctioneerAuthority, {
    auctioneerScopes: [AuthorityScope.Buy],
  });

  // When we list that NFT.
  const promise = mx
    .auctionHouse()
    .list({
      auctionHouse,
      auctioneerAuthority,
      mintAccount: nft.address,
    })
    .run();

  // Then we expect an error.
  await assertThrows(
    t,
    promise,
    /The Auctioneer does not have the correct scope for this action/
  );
});

test('[auctionHouseModule] it allows to List after Auctioneer scope update', async (t: Test) => {
  // Given we have an NFT.
  const mx = await metaplex();
  const nft = await createNft(mx);

  const auctioneerAuthority = Keypair.generate();

  // Create Auctioneer Auction House to only allow Buy.
  const { auctionHouse } = await createAuctionHouse(mx, auctioneerAuthority, {
    auctioneerScopes: [AuthorityScope.Buy],
  });

  // When we update scope to allow Listing.
  await mx
    .auctionHouse()
    .updateAuctionHouse(auctionHouse, {
      auctioneerAuthority: auctioneerAuthority.publicKey,
      auctioneerScopes: [AuthorityScope.Sell, AuthorityScope.Buy],
    })
    .run();

  // When we list that NFT.
  const { listing, sellerTradeState } = await mx
    .auctionHouse()
    .list({
      auctionHouse,
      auctioneerAuthority,
      mintAccount: nft.address,
    })
    .run();

  // Then we still get a listing model.
  t.equal(listing.tradeStateAddress, sellerTradeState);
});

test('[auctionHouseModule] it throws an error if Auctioneer Authority is not provided in Auctioneer Listing', async (t: Test) => {
  // Given we have an NFT.
  const mx = await metaplex();
  const nft = await createNft(mx);

  const auctioneerAuthority = Keypair.generate();

  // Create Auctioneer Auction House.
  const { auctionHouse } = await mx
    .auctionHouse()
    .createAuctionHouse({
      sellerFeeBasisPoints: 200,
      auctioneerAuthority: auctioneerAuthority.publicKey,
    })
    .run();
  // Create a client for Auction House, but don't provide auctioneerAuthority.
  const client = mx.auctionHouse();

  // When we list that NFT.
  const promise = client
    .list({
      auctionHouse,
      mintAccount: nft.address,
    })
    .run();

  // Then we expect an error.
  await assertThrows(
    t,
    promise,
    /you have not provided the required "auctioneerAuthority" parameter/
  );
});<|MERGE_RESOLUTION|>--- conflicted
+++ resolved
@@ -63,14 +63,9 @@
   } as unknown as Specifications<Listing>);
 
   // And we get the same result when we fetch the Listing by address.
-<<<<<<< HEAD
   const retrieveListing = await mx
     .auctionHouse()
-    .findListingByAddress(sellerTradeState, auctionHouse)
-=======
-  const retrieveListing = await client
-    .findListingByReceipt(listing.receiptAddress as Pda)
->>>>>>> 79d0a450
+    .findListingByReceipt(listing.receiptAddress as Pda, auctionHouse)
     .run();
   spok(t, retrieveListing, {
     $topic: 'Retrieved Listing',
@@ -103,14 +98,10 @@
 
   // But we cannot retrieve it later with the default operation handler.
   try {
-<<<<<<< HEAD
     await mx
       .auctionHouse()
-      .findListingByAddress(sellerTradeState, auctionHouse)
+      .findListingByTradeState(sellerTradeState, auctionHouse)
       .run();
-=======
-    await client.findListingByTradeState(sellerTradeState).run();
->>>>>>> 79d0a450
     t.fail('expected to throw AccountNotFoundError');
   } catch (error: any) {
     const hasNotFoundMessage =
