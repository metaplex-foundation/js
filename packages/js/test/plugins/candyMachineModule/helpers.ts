import { TokenStandard } from '@metaplex-foundation/mpl-token-metadata';
import spok, { Specifications } from 'spok';
import { Test } from 'tape';
import nacl from 'tweetnacl';
import {
  createCollectionNft,
  spokSameAmount,
  spokSameBignum,
  spokSamePubkey,
} from '../../helpers';
import { replaceCandyMachineItemPattern } from '@/plugins/candyMachineModule/models/CandyMachineHiddenSection';
import {
  CandyMachine,
  CandyMachineConfigLineSettings,
  CandyMachineItem,
  CreateCandyGuardInput,
  CreateCandyMachineInput,
  isSigner,
  Metaplex,
  NftWithToken,
  PublicKey,
  toBigNumber,
  token,
} from '@/index';
<<<<<<< HEAD
import { replaceCandyMachineItemPattern } from '@/plugins/candyMachineModule/models/CandyMachineHiddenSection';
import { TokenStandard } from '@metaplex-foundation/mpl-token-metadata';
import { sha512 } from '@noble/hashes/sha512';
import spok, { Specifications } from 'spok';
import { Test } from 'tape';
import {
  createCollectionNft,
  spokSameAmount,
  spokSameBignum,
  spokSamePubkey,
} from '../../helpers';
=======
>>>>>>> 4de8d828

export const SEQUENTIAL_ITEM_SETTINGS: CandyMachineConfigLineSettings = {
  type: 'configLines',
  prefixName: '',
  nameLength: 32,
  prefixUri: '',
  uriLength: 200,
  isSequential: true,
};

export const createCandyMachine = async (
  metaplex: Metaplex,
  input?: Partial<CreateCandyMachineInput> & {
    items?: Pick<CandyMachineItem, 'name' | 'uri'>[];
  }
) => {
  let collection;
  if (input?.collection) {
    collection = input.collection;
  } else {
    const nft = await createCollectionNft(metaplex);
    collection = { address: nft.address, updateAuthority: metaplex.identity() };
  }

  let { candyMachine } = await metaplex
    .candyMachines()
    .create({
      collection,
      sellerFeeBasisPoints: 200,
      itemsAvailable: toBigNumber(1000),
      ...input,
    })
    .run();

  if (input?.items) {
    await metaplex
      .candyMachines()
      .insertItems({
        candyMachine,
        authority:
          input.authority && isSigner(input.authority)
            ? input.authority
            : metaplex.identity(),
        items: input.items,
      })
      .run();
    candyMachine = await metaplex.candyMachines().refresh(candyMachine).run();
  }

  return { candyMachine, collection };
};

export const createCandyGuard = async (
  metaplex: Metaplex,
  input?: Partial<CreateCandyGuardInput>
) => {
  const { candyGuard } = await metaplex
    .candyMachines()
    .createCandyGuard({ guards: {}, ...input })
    .run();

  return candyGuard;
};

export function create32BitsHash(
  input: Buffer | string,
  slice?: number
): number[] {
  const hash = create32BitsHashString(input, slice);

  return Buffer.from(hash, 'utf8').toJSON().data;
}

export function create32BitsHashString(
  input: Buffer | string,
  slice = 32
): string {
  const hash = sha512(input).slice(0, slice / 2);

  return Buffer.from(hash).toString('hex');
}

export const assertMintingWasSuccessful = async (
  t: Test,
  metaplex: Metaplex,
  input: {
    candyMachine: CandyMachine;
    collectionUpdateAuthority: PublicKey;
    nft: NftWithToken;
    owner: PublicKey;
    mintedIndex?: number;
  }
) => {
  const { candyMachine } = input;
  const mintedIndex = input.mintedIndex ?? candyMachine.itemsMinted.toNumber();

  let expectedName: string;
  let expectedUri: string;
  if (candyMachine.itemSettings.type === 'hidden') {
    expectedName = replaceCandyMachineItemPattern(
      candyMachine.itemSettings.name,
      mintedIndex
    );
    expectedUri = replaceCandyMachineItemPattern(
      candyMachine.itemSettings.uri,
      mintedIndex
    );
  } else {
    const expectedItemMinted = candyMachine.items[mintedIndex];
    expectedName = expectedItemMinted.name;
    expectedUri = expectedItemMinted.uri;
  }

  // Then an NFT was created with the right data.
  spok(t, input.nft, {
    $topic: 'Minted NFT',
    model: 'nft',
    name: expectedName,
    uri: expectedUri,
    symbol: candyMachine.symbol,
    sellerFeeBasisPoints: candyMachine.sellerFeeBasisPoints,
    tokenStandard: TokenStandard.NonFungible,
    isMutable: candyMachine.isMutable,
    primarySaleHappened: true,
    updateAuthorityAddress: spokSamePubkey(input.collectionUpdateAuthority),
    creators: [
      {
        address: spokSamePubkey(
          metaplex.candyMachines().pdas().authority({
            candyMachine: candyMachine.address,
          })
        ),
        verified: true,
        share: 0,
      },
      ...candyMachine.creators.map((creator) => ({
        address: spokSamePubkey(creator.address),
        verified: false,
        share: creator.share,
      })),
    ],
    edition: {
      model: 'nftEdition',
      isOriginal: true,
      supply: spokSameBignum(toBigNumber(0)),
      maxSupply: spokSameBignum(candyMachine.maxEditionSupply),
    },
    token: {
      model: 'token',
      ownerAddress: spokSamePubkey(input.owner),
      mintAddress: spokSamePubkey(input.nft.address),
      amount: spokSameAmount(token(1, 0, candyMachine.symbol || 'Token')),
    },
  } as Specifications<NftWithToken>);

  // And the Candy Machine data was updated.
  const expectedMinted = candyMachine.itemsMinted.addn(1);
  const expectedRemaining = candyMachine.itemsAvailable.sub(expectedMinted);
  const updatedCandyMachine = await metaplex
    .candyMachines()
    .refresh(candyMachine)
    .run();
  spok(t, updatedCandyMachine, {
    $topic: 'Update Candy Machine',
    itemsAvailable: spokSameBignum(candyMachine.itemsAvailable),
    itemsMinted: spokSameBignum(expectedMinted),
    itemsRemaining: spokSameBignum(expectedRemaining),
  } as Specifications<CandyMachine>);

  if (candyMachine.itemSettings.type === 'configLines') {
    t.true(
      updatedCandyMachine.items[mintedIndex].minted,
      'Item was marked as minted'
    );
  }
};<|MERGE_RESOLUTION|>--- conflicted
+++ resolved
@@ -1,14 +1,3 @@
-import { TokenStandard } from '@metaplex-foundation/mpl-token-metadata';
-import spok, { Specifications } from 'spok';
-import { Test } from 'tape';
-import nacl from 'tweetnacl';
-import {
-  createCollectionNft,
-  spokSameAmount,
-  spokSameBignum,
-  spokSamePubkey,
-} from '../../helpers';
-import { replaceCandyMachineItemPattern } from '@/plugins/candyMachineModule/models/CandyMachineHiddenSection';
 import {
   CandyMachine,
   CandyMachineConfigLineSettings,
@@ -22,7 +11,6 @@
   toBigNumber,
   token,
 } from '@/index';
-<<<<<<< HEAD
 import { replaceCandyMachineItemPattern } from '@/plugins/candyMachineModule/models/CandyMachineHiddenSection';
 import { TokenStandard } from '@metaplex-foundation/mpl-token-metadata';
 import { sha512 } from '@noble/hashes/sha512';
@@ -34,8 +22,6 @@
   spokSameBignum,
   spokSamePubkey,
 } from '../../helpers';
-=======
->>>>>>> 4de8d828
 
 export const SEQUENTIAL_ITEM_SETTINGS: CandyMachineConfigLineSettings = {
   type: 'configLines',
