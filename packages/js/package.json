{
  "name": "@metaplex-foundation/js",
  "version": "0.16.1",
  "sideEffects": false,
  "module": "dist/esm/index.mjs",
  "main": "dist/cjs/index.cjs",
  "types": "dist/types/index.d.ts",
  "exports": {
    ".": {
      "import": "./dist/esm/index.mjs",
      "require": "./dist/cjs/index.cjs"
    }
  },
  "files": [
    "/dist/cjs",
    "/dist/esm",
    "/dist/types",
    "/src"
  ],
  "publishConfig": {
    "access": "public"
  },
  "license": "MIT",
  "description": "Metaplex JavaScript SDK",
  "keywords": [
    "nft",
    "metaplex",
    "solana",
    "blockchain"
  ],
  "author": "Metaplex Maintainers <contact@metaplex.com>",
  "homepage": "https://metaplex.com",
  "repository": {
    "url": "https://github.com/metaplex-foundation/js.git"
  },
  "scripts": {
    "lint:test": "yarn eslint --ext js,ts,tsx src",
    "lint:fix": "yarn eslint --fix --ext js,ts,tsx src",
    "clean": "rimraf dist",
    "build": "yarn clean && tsc && tsc-alias && tsc -p test/tsconfig.json && tsc-alias -p test/tsconfig.json && rollup -c",
    "test": "tape dist/test/**/*.test.js && yarn test:exports",
    "test:exports": "node ./test/cjs-export.test.cjs && node ./test/esm-export.test.mjs",
    "preversion": "yarn build",
    "postversion": "git push --follow-tags"
  },
  "dependencies": {
    "@bundlr-network/client": "^0.7.14",
<<<<<<< HEAD
=======
    "@metaplex-foundation/beet": "0.7.1",
>>>>>>> c3985c74
    "@metaplex-foundation/mpl-auction-house": "^2.1.1",
    "@metaplex-foundation/mpl-candy-guard": "npm:@lorisleiva/mpl-candy-guard@^0.0.12",
    "@metaplex-foundation/mpl-candy-machine": "^4.6.0",
    "@metaplex-foundation/mpl-candy-machine-core": "npm:@lorisleiva/mpl-candy-machine-core@^0.0.12",
    "@metaplex-foundation/mpl-token-metadata": "^2.3.2",
    "@noble/hashes": "^1.1.2",
    "@solana/spl-token": "^0.2.0",
    "@solana/web3.js": "^1.47.3",
    "abort-controller": "^3.0.0",
    "bignumber.js": "^9.0.2",
    "bn.js": "^5.2.0",
    "bs58": "^5.0.0",
    "buffer": "^6.0.3",
    "debug": "^4.3.4",
    "eventemitter3": "^4.0.7",
    "lodash.clonedeep": "^4.5.0",
    "lodash.isequal": "^4.5.0",
    "merkletreejs": "^0.2.32",
    "mime": "^3.0.0",
    "tweetnacl": "^1.0.3"
  },
  "engines": {
    "node": ">=16.0"
  },
  "browserslist": [
    "defaults",
    "not IE 11",
    "maintained node versions"
  ],
  "typedoc": {
    "entryPoint": "./src/index.ts",
    "readmeFile": "./README.md",
    "displayName": "js"
  }
}<|MERGE_RESOLUTION|>--- conflicted
+++ resolved
@@ -45,10 +45,7 @@
   },
   "dependencies": {
     "@bundlr-network/client": "^0.7.14",
-<<<<<<< HEAD
-=======
     "@metaplex-foundation/beet": "0.7.1",
->>>>>>> c3985c74
     "@metaplex-foundation/mpl-auction-house": "^2.1.1",
     "@metaplex-foundation/mpl-candy-guard": "npm:@lorisleiva/mpl-candy-guard@^0.0.12",
     "@metaplex-foundation/mpl-candy-machine": "^4.6.0",
@@ -62,6 +59,7 @@
     "bn.js": "^5.2.0",
     "bs58": "^5.0.0",
     "buffer": "^6.0.3",
+    "cross-fetch": "3.0.6",
     "debug": "^4.3.4",
     "eventemitter3": "^4.0.7",
     "lodash.clonedeep": "^4.5.0",
