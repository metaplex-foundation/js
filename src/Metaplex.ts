--- conflicted
+++ resolved
@@ -11,24 +11,9 @@
   OperationDriver,
   MapOperationDriver,
 } from '@/drivers';
-<<<<<<< HEAD
-import {
-  OperationConstructor,
-  Operation,
-  KeyOfOperation,
-  InputOfOperation,
-  OutputOfOperation,
-  OperationHandler,
-} from '@/shared';
-import { candyMachinePlugin, nftPlugin } from '@/modules';
-import { MetaplexPlugin } from '@/MetaplexPlugin';
-import { Task, TaskOptions, useTask } from './shared/useTask';
-import { OperationHandlerMissingError } from '@/errors';
-=======
 import { Cluster, resolveClusterFromConnection } from '@/shared';
 import { MetaplexPlugin } from './MetaplexPlugin';
 import { corePlugin } from './corePlugin';
->>>>>>> b157c8ee
 
 export type MetaplexOptions = {
   cluster?: Cluster;
@@ -71,13 +56,6 @@
     return new this(connection, options);
   }
 
-<<<<<<< HEAD
-  registerDefaultPlugins() {
-    this.use(nftPlugin()).use(candyMachinePlugin());
-  }
-
-=======
->>>>>>> b157c8ee
   use(plugin: MetaplexPlugin) {
     plugin.install(this);
 
